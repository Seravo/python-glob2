"""Filename globbing utility."""

import os
import re
import fnmatch


<<<<<<< HEAD
class Globber(object):

    listdir = staticmethod(os.listdir)
    isdir = staticmethod(os.path.isdir)
    islink = staticmethod(os.path.islink)
    exists = staticmethod(os.path.lexists)

    def walk(self, top, followlinks=False):
        """A simplified version of os.walk (code copied) that uses
        ``self.listdir``, and the other local filesystem methods.

        Because we don't care about file/directory distinctions, only
        a single list is returned.
        """
        try:
            names = self.listdir(top)
        except os.error, err:
            return

        items = []
        for name in names:
            items.append(name)

        yield top, items

        for name in items:
            new_path = os.path.join(top, name)
            if followlinks or not self.islink(new_path):
                for x in self.walk(new_path, followlinks):
                    yield x

    def glob(self, pathname, with_matches=False):
        """Return a list of paths matching a pathname pattern.

        The pattern may contain simple shell-style wildcards a la fnmatch.

        """
        return list(self.iglob(pathname, with_matches))

    def iglob(self, pathname, with_matches=False):
        """Return an iterator which yields the paths matching a pathname
        pattern.

        The pattern may contain simple shell-style wildcards a la fnmatch.

        If ``with_matches`` is True, then for each matching path
        a 2-tuple will be returned; the second element if the tuple
        will be a list of the parts of the path that matched the individual
        wildcards.
        """
        result = self._iglob(pathname)
        if with_matches:
            return result
        return map(lambda s: s[0], result)

    def _iglob(self, pathname, rootcall=True):
        """Internal implementation that backs :meth:`iglob`.

        ``rootcall`` is required to differentiate between the user's call to
        iglob(), and subsequent recursive calls, for the purposes of resolving
        certain special cases of ** wildcards. Specifically, "**" is supposed
        to include the current directory for purposes of globbing, but the
        directory itself should never be returned. So if ** is the lastmost
        part of the ``pathname`` given the user to the root call, we want to
        ignore the current directory. For this, we need to know which the root
        call is.
        """

        # Short-circuit if no glob magic
        if not has_magic(pathname):
            if self.exists(pathname):
                yield pathname, ()
            return

        # If no directory part is left, assume the working directory
        dirname, basename = os.path.split(pathname)

        # If the directory is globbed, recurse to resolve.
        # If at this point there is no directory part left, we simply
        # continue with dirname="", which will search the current dir.
        if dirname and has_magic(dirname):
            # Note that this may return files, which will be ignored
            # later when we try to use them as directories.
            # Prefiltering them here would only require more IO ops.
            dirs = self._iglob(dirname, rootcall=False)
        else:
            dirs = [(dirname, ())]

        # Resolve ``basename`` expr for every directory found
        for dirname, dir_groups in dirs:
            for name, groups in self.resolve_pattern(
                    dirname, basename, not rootcall):
                yield os.path.join(dirname, name), dir_groups + groups

    def resolve_pattern(self, dirname, pattern, globstar_with_root):
        """Apply ``pattern`` (contains no path elements) to the
        literal directory`` in dirname``.

        If pattern=='', this will filter for directories. This is
        a special case that happens when the user's glob expression ends
        with a slash (in which case we only want directories). It simpler
        and faster to filter here than in :meth:`_iglob`.
        """

        if isinstance(pattern, unicode) and not isinstance(dirname, unicode):
            dirname = unicode(dirname, sys.getfilesystemencoding() or
                                       sys.getdefaultencoding())

        # If no magic, short-circuit, only check for existence
        if not has_magic(pattern):
            if pattern == '':
                if self.isdir(dirname):
                    return [(pattern, ())]
            else:
                if self.exists(os.path.join(dirname, pattern)):
                    return [(pattern, ())]
            return []

        if not dirname:
            dirname = os.curdir

        try:
            if pattern == '**':
                # Include the current directory in **, if asked; by adding
                # an empty string as opposed to '.', be spare ourselves
                # having to deal with os.path.normpath() later.
                names = [''] if globstar_with_root else []
                for top, entries in self.walk(dirname):
                    _mkabs = lambda s: os.path.join(top[len(dirname)+1:], s)
                    names.extend(map(_mkabs, entries))
                # Reset pattern so that fnmatch(), which does not understand
                # ** specifically, will only return a single group match.
                pattern = '*'
            else:
                names = self.listdir(dirname)
        except os.error:
            return []

        if pattern[0] != '.':
            # Remove hidden files by default, but take care to ensure
            # that the empty string we may have added earlier remains.
            # Do not filter out the '' that we might have added earlier
            names = filter(lambda x: not x or x[0] != '.', names)
        return fnmatch.filter(names, pattern)


default_globber = Globber()
glob = default_globber.glob
iglob = default_globber.iglob
del default_globber
=======
def glob(pathname, with_matches=False):
    """Return a list of paths matching a pathname pattern.

    The pattern may contain simple shell-style wildcards a la
    fnmatch. However, unlike fnmatch, filenames starting with a
    dot are special cases that are not matched by '*' and '?'
    patterns.

    """
    return list(iglob(pathname, with_matches))


def iglob(pathname, with_matches=False):
    """Return an iterator which yields the paths matching a pathname
    pattern.

    The pattern may contain simple shell-style wildcards a la
    fnmatch. However, unlike fnmatch, filenames starting with a
    dot are special cases that are not matched by '*' and '?'
    patterns.

    If ``with_matches`` is True, then for each matching path
    a 2-tuple will be returned; the second element if the tuple
    will be a list of the parts of the path that matched the individual
    wildcards.
    """
    result = iglob_internal(pathname)
    if with_matches:
        return result
    return map(lambda s: s[0], result)



def iglob_internal(pathname, _root=True):
    """
    ``_root`` is required to differentiate between the user's call to
    iglob(), and subsequent recursive calls, for the purposes of resolving
    certain special cases of ** wildcards. Specifically, "**" is supposed
    to include the current directory for purposes of globbing, but the
    directory itself should never be returned. So if ** is the lastmost
    part of the ``pathname`` given the user to the root call, we want to
    ignore the current directory. For this, we need to know which the root
    call is.
    """
    if not has_magic(pathname):
        if os.path.lexists(pathname):
            yield pathname, ()
        return
    dirname, basename = os.path.split(pathname)
    if not dirname:
        for name, groups in glob1(None, basename, not _root):
            yield name, groups
        return
    # `os.path.split()` returns the argument itself as a dirname if it is a
    # drive or UNC path.  Prevent an infinite recursion if a drive or UNC path
    # contains magic characters (i.e. r'\\?\C:').
    if dirname != pathname and has_magic(dirname):
        dirs = iglob_internal(dirname, _root=False)
    else:
        dirs = [(dirname, ())]
    if has_magic(basename):
        glob_in_dir = lambda dir, pat: glob1(dir, pat, not _root)
    else:
        glob_in_dir = glob0
    for dirname, dir_groups in dirs:
        for name, groups in glob_in_dir(dirname, basename):
            yield os.path.join(dirname, name), dir_groups + groups

# These 2 helper functions non-recursively glob inside a literal directory.
# They return a list of basenames. `glob1` accepts a pattern while `glob0`
# takes a literal basename (so it only has to check for its existence).

def glob1(dirname, pattern, include_root):
    if not dirname:
        dirname = os.curdir
    if PY3:
        if isinstance(pattern, bytes):
            dirname = bytes(os.curdir, 'ASCII')
    else:
        if isinstance(pattern, unicode) and not isinstance(dirname, unicode):
            dirname = unicode(dirname, sys.getfilesystemencoding() or
                                       sys.getdefaultencoding())
    try:
        if pattern == '**':
            # Include the current directory in **, if asked; by adding
            # an empty string as opposed to '.', be spare ourselves
            # having to deal with os.path.normpath() later.
            names = [''] if include_root else []
            for top, dirs, files in os.walk(dirname):
                _mkabs = lambda s: os.path.join(top[len(dirname)+1:], s)
                names.extend(map(_mkabs, dirs))
                names.extend(map(_mkabs, files))
            # Reset pattern so that fnmatch(), which does not understand
            # ** specifically, will only return a single group match.
            pattern = '*'
        else:
            names = os.listdir(dirname)
    except os.error:
        return []
    if not _ishidden(pattern):
        # Do not filter out the '' that we might have added earlier
        names = filter(lambda x: not x or not _ishidden(x), names)
    return fnmatch.filter(names, pattern)

def glob0(dirname, basename):
    if not basename:
        # `os.path.split()` returns an empty basename for paths ending with a
        # directory separator.  'q*x/' should match only directories.
        if os.path.isdir(dirname):
            return [(basename, ())]
    else:
        if os.path.lexists(os.path.join(dirname, basename)):
            return [(basename, ())]
    return []
>>>>>>> 1df35418


magic_check = re.compile('[*?[]')
magic_check_bytes = re.compile(b'[*?[]')

def has_magic(s):
    if isinstance(s, bytes):
        match = magic_check_bytes.search(s)
    else:
        match = magic_check.search(s)
    return match is not None

def _ishidden(path):
    return path[0] in ('.', b'.'[0])<|MERGE_RESOLUTION|>--- conflicted
+++ resolved
@@ -5,7 +5,6 @@
 import fnmatch
 
 
-<<<<<<< HEAD
 class Globber(object):
 
     listdir = staticmethod(os.listdir)
@@ -40,7 +39,10 @@
     def glob(self, pathname, with_matches=False):
         """Return a list of paths matching a pathname pattern.
 
-        The pattern may contain simple shell-style wildcards a la fnmatch.
+        The pattern may contain simple shell-style wildcards a la
+        fnmatch. However, unlike fnmatch, filenames starting with a
+        dot are special cases that are not matched by '*' and '?'
+        patterns.
 
         """
         return list(self.iglob(pathname, with_matches))
@@ -49,7 +51,10 @@
         """Return an iterator which yields the paths matching a pathname
         pattern.
 
-        The pattern may contain simple shell-style wildcards a la fnmatch.
+        The pattern may contain simple shell-style wildcards a la
+        fnmatch. However, unlike fnmatch, filenames starting with a
+        dot are special cases that are not matched by '*' and '?'
+        patterns.
 
         If ``with_matches`` is True, then for each matching path
         a 2-tuple will be returned; the second element if the tuple
@@ -86,7 +91,10 @@
         # If the directory is globbed, recurse to resolve.
         # If at this point there is no directory part left, we simply
         # continue with dirname="", which will search the current dir.
-        if dirname and has_magic(dirname):
+        # `os.path.split()` returns the argument itself as a dirname if it is a
+        # drive or UNC path.  Prevent an infinite recursion if a drive or UNC path
+        # contains magic characters (i.e. r'\\?\C:').
+        if dirname != pathname and has_magic(dirname):
             # Note that this may return files, which will be ignored
             # later when we try to use them as directories.
             # Prefiltering them here would only require more IO ops.
@@ -110,9 +118,13 @@
         and faster to filter here than in :meth:`_iglob`.
         """
 
-        if isinstance(pattern, unicode) and not isinstance(dirname, unicode):
-            dirname = unicode(dirname, sys.getfilesystemencoding() or
-                                       sys.getdefaultencoding())
+        if PY3:
+            if isinstance(pattern, bytes):
+                dirname = bytes(os.curdir, 'ASCII')
+        else:
+            if isinstance(pattern, unicode) and not isinstance(dirname, unicode):
+                dirname = unicode(dirname, sys.getfilesystemencoding() or
+                                           sys.getdefaultencoding())
 
         # If no magic, short-circuit, only check for existence
         if not has_magic(pattern):
@@ -144,11 +156,11 @@
         except os.error:
             return []
 
-        if pattern[0] != '.':
+        if not _ishidden(pattern):
             # Remove hidden files by default, but take care to ensure
             # that the empty string we may have added earlier remains.
             # Do not filter out the '' that we might have added earlier
-            names = filter(lambda x: not x or x[0] != '.', names)
+            names = filter(lambda x: not x or not _ishidden(x), names)
         return fnmatch.filter(names, pattern)
 
 
@@ -156,122 +168,6 @@
 glob = default_globber.glob
 iglob = default_globber.iglob
 del default_globber
-=======
-def glob(pathname, with_matches=False):
-    """Return a list of paths matching a pathname pattern.
-
-    The pattern may contain simple shell-style wildcards a la
-    fnmatch. However, unlike fnmatch, filenames starting with a
-    dot are special cases that are not matched by '*' and '?'
-    patterns.
-
-    """
-    return list(iglob(pathname, with_matches))
-
-
-def iglob(pathname, with_matches=False):
-    """Return an iterator which yields the paths matching a pathname
-    pattern.
-
-    The pattern may contain simple shell-style wildcards a la
-    fnmatch. However, unlike fnmatch, filenames starting with a
-    dot are special cases that are not matched by '*' and '?'
-    patterns.
-
-    If ``with_matches`` is True, then for each matching path
-    a 2-tuple will be returned; the second element if the tuple
-    will be a list of the parts of the path that matched the individual
-    wildcards.
-    """
-    result = iglob_internal(pathname)
-    if with_matches:
-        return result
-    return map(lambda s: s[0], result)
-
-
-
-def iglob_internal(pathname, _root=True):
-    """
-    ``_root`` is required to differentiate between the user's call to
-    iglob(), and subsequent recursive calls, for the purposes of resolving
-    certain special cases of ** wildcards. Specifically, "**" is supposed
-    to include the current directory for purposes of globbing, but the
-    directory itself should never be returned. So if ** is the lastmost
-    part of the ``pathname`` given the user to the root call, we want to
-    ignore the current directory. For this, we need to know which the root
-    call is.
-    """
-    if not has_magic(pathname):
-        if os.path.lexists(pathname):
-            yield pathname, ()
-        return
-    dirname, basename = os.path.split(pathname)
-    if not dirname:
-        for name, groups in glob1(None, basename, not _root):
-            yield name, groups
-        return
-    # `os.path.split()` returns the argument itself as a dirname if it is a
-    # drive or UNC path.  Prevent an infinite recursion if a drive or UNC path
-    # contains magic characters (i.e. r'\\?\C:').
-    if dirname != pathname and has_magic(dirname):
-        dirs = iglob_internal(dirname, _root=False)
-    else:
-        dirs = [(dirname, ())]
-    if has_magic(basename):
-        glob_in_dir = lambda dir, pat: glob1(dir, pat, not _root)
-    else:
-        glob_in_dir = glob0
-    for dirname, dir_groups in dirs:
-        for name, groups in glob_in_dir(dirname, basename):
-            yield os.path.join(dirname, name), dir_groups + groups
-
-# These 2 helper functions non-recursively glob inside a literal directory.
-# They return a list of basenames. `glob1` accepts a pattern while `glob0`
-# takes a literal basename (so it only has to check for its existence).
-
-def glob1(dirname, pattern, include_root):
-    if not dirname:
-        dirname = os.curdir
-    if PY3:
-        if isinstance(pattern, bytes):
-            dirname = bytes(os.curdir, 'ASCII')
-    else:
-        if isinstance(pattern, unicode) and not isinstance(dirname, unicode):
-            dirname = unicode(dirname, sys.getfilesystemencoding() or
-                                       sys.getdefaultencoding())
-    try:
-        if pattern == '**':
-            # Include the current directory in **, if asked; by adding
-            # an empty string as opposed to '.', be spare ourselves
-            # having to deal with os.path.normpath() later.
-            names = [''] if include_root else []
-            for top, dirs, files in os.walk(dirname):
-                _mkabs = lambda s: os.path.join(top[len(dirname)+1:], s)
-                names.extend(map(_mkabs, dirs))
-                names.extend(map(_mkabs, files))
-            # Reset pattern so that fnmatch(), which does not understand
-            # ** specifically, will only return a single group match.
-            pattern = '*'
-        else:
-            names = os.listdir(dirname)
-    except os.error:
-        return []
-    if not _ishidden(pattern):
-        # Do not filter out the '' that we might have added earlier
-        names = filter(lambda x: not x or not _ishidden(x), names)
-    return fnmatch.filter(names, pattern)
-
-def glob0(dirname, basename):
-    if not basename:
-        # `os.path.split()` returns an empty basename for paths ending with a
-        # directory separator.  'q*x/' should match only directories.
-        if os.path.isdir(dirname):
-            return [(basename, ())]
-    else:
-        if os.path.lexists(os.path.join(dirname, basename)):
-            return [(basename, ())]
-    return []
->>>>>>> 1df35418
 
 
 magic_check = re.compile('[*?[]')
