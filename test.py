--- conflicted
+++ resolved
@@ -146,9 +146,7 @@
         # -> b/ is NOT in the result!
         assert_equals(sorted(glob2.glob('b/**', True)), [
             ('b/bar.py', ('bar.py',)),
-<<<<<<< HEAD
             ('b/py', ('py',)),
-=======
         ])
 
     def test_non_glob(self):
@@ -161,5 +159,4 @@
         ])
         assert_equals(glob2.glob(__file__), [
             (__file__)
->>>>>>> 76649560
         ])